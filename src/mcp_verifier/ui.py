"""Streamlit UI for MCP Server Verification."""

import streamlit as st
import tempfile
from pathlib import Path
import asyncio
from typing import Optional
from dataclasses import dataclass, field
from langchain_core.messages import HumanMessage, AIMessage, FunctionMessage
import os

from core.verification import VerificationGraph
from core.models import VerificationResult
<<<<<<< HEAD
from core.upload_handler import UploadConfig
=======
from src.mcp_client.core.session import SessionManager
from src.mcp_client.utils.graph import StreamingAgentExecutor
from src.mcp_client.utils.mcp import ToolDefinition, MCPUtils

def save_uploaded_files(uploaded_files, temp_dir: Path) -> None:
    """Save uploaded files preserving directory structure."""
    for uploaded_file in uploaded_files:
        # Get relative path from file name
        file_path = temp_dir / uploaded_file.name
        
        # Create parent directories if needed
        file_path.parent.mkdir(parents=True, exist_ok=True)
        
        # Save file
        with file_path.open("wb") as f:
            f.write(uploaded_file.getbuffer())
>>>>>>> bb5f1e82

def display_verification_result(result: VerificationResult):
    """Display verification results in a formatted way."""
    if result.approved:
        st.success("✅ Verification Passed!")
    else:
        st.error("❌ Verification Failed!")
        
    # Security Issues
    if result.security_issues:
        st.subheader("Security Issues")
        for issue in result.security_issues:
            with st.expander(f"{issue.severity.upper()}: {issue.location}"):
                st.write(f"**Description:** {issue.description}")
                st.write(f"**Recommendation:** {issue.recommendation}")
                
    # Guideline Violations
    if result.guideline_violations:
        st.subheader("Guideline Violations")
        for violation in result.guideline_violations:
            with st.expander(f"{violation.rule}"):
                st.write(f"**Description:** {violation.description}")
                st.write(f"**Impact:** {violation.impact}")
                
    # Description Match
    st.subheader("Description Match")
    st.progress(result.description_match)
    st.write(f"Match Score: {result.description_match:.1%}")

async def verify_server(zip_path: Path, description: str) -> Optional[VerificationResult]:
    """Run verification process."""
    try:
        verifier = VerificationGraph(UploadConfig())
        result = await verifier.verify(str(zip_path), description)
        return result
    except Exception as e:
        st.error(f"Verification failed: {str(e)}")
        return None

@dataclass
class ChatState:
    """Maintains chat interface state."""
    messages: list = field(default_factory=list)
    connected_servers: dict = field(default_factory=dict)
    current_tools: list = field(default_factory=list)

def initialize_chat_state() -> ChatState:
    """Initialize or get chat state."""
    if 'chat_state' not in st.session_state:
        st.session_state.chat_state = ChatState()
    return st.session_state.chat_state

def display_message(msg: dict):
    """Display a chat message."""
    with st.chat_message(msg["role"]):
        st.markdown(msg["content"])

def display_tool_call(name: str, args: dict):
    """Display a tool call."""
    with st.expander(f"🔧 Tool Call: {name}"):
        st.json(args)

async def handle_server_connection(state: ChatState,
                                 session_manager: SessionManager,
                                 server_name: str,
                                 script_path: str):
    """Handle connecting to a new server."""
    try:
        connection = await session_manager.connect_server(server_name, script_path)
        state.connected_servers[server_name] = connection
        
        # Update available tools
        for tool in connection.tools:
            tool_def = ToolDefinition(
                name=tool['name'],
                description=tool['description'],
                input_schema=tool['input_schema'],
                server_name=server_name
            )
            state.current_tools.append(MCPUtils.convert_tool_to_openai_function(tool_def))
            
        st.success(f"Connected to server: {server_name}")
        
        # Show available tools
        with st.expander(f"Available tools from {server_name}"):
            st.json(connection.tools)
            
    except Exception as e:
        st.error(f"Failed to connect to server {server_name}: {str(e)}")

async def process_message(state: ChatState,
                         session_manager: SessionManager,
                         agent_executor: StreamingAgentExecutor,
                         message: str):
    """Process a user message and stream the response."""
    
<<<<<<< HEAD
    # Server description
    description = st.text_area(
        "Server Description",
        placeholder="Describe your MCP server's functionality...",
        help="Provide a detailed description of what your server does"
    )
    
    # ZIP file uploader
    uploaded_file = st.file_uploader(
        "Upload Server ZIP",
        type=['zip'],
        help="Upload your MCP server as a ZIP archive. The ZIP should contain all server files with preserved directory structure."
    )
    
    # Guidelines for ZIP creation
    with st.expander("ZIP File Guidelines"):
        st.markdown("""
        ### How to prepare your server ZIP:
        1. Ensure all server files are in their correct directory structure
        2. Include all necessary files (.py, .js, .ts, .json, etc.)
        3. Do not include:
           - Virtual environments (venv, node_modules)
           - Compiled files (__pycache__, .pyc)
           - System or hidden files (.DS_Store, Thumbs.db)
        4. Maximum size: 50MB
        """)
    
    if uploaded_file and description and st.button("Verify Server"):
        with st.spinner("Verifying server..."):
            # Save uploaded ZIP
            with tempfile.NamedTemporaryFile(suffix='.zip', delete=False) as temp_zip:
                temp_zip.write(uploaded_file.getbuffer())
                zip_path = Path(temp_zip.name)
                
                try:
                    # Progress indicator
                    progress_text = "Running verification..."
                    progress_bar = st.progress(0)
                    
                    # Run verification
                    result = asyncio.run(verify_server(zip_path, description))
                    
                    if result:
                        display_verification_result(result)
                finally:
                    # Cleanup temporary zip file
                    try:
                        zip_path.unlink()
                    except:
                        pass
=======
    # Create message placeholders
    response_placeholder = st.empty()
    tool_placeholder = st.empty()
    
    # Convert message to LangChain format
    lc_messages = []
    for msg in state.messages:
        if msg["role"] == "user":
            lc_messages.append(HumanMessage(content=msg["content"]))
        elif msg["role"] == "assistant":
            lc_messages.append(AIMessage(content=msg["content"]))
        elif msg["role"] == "function":
            lc_messages.append(FunctionMessage(
                content=msg["content"],
                name=msg["name"]
            ))
    
    # Add current message
    lc_messages.append(HumanMessage(content=message))
    
    # Add user message to state
    state.messages.append({"role": "user", "content": message})
    
    # Stream response
    current_text = ""
    async for event in agent_executor.astream(lc_messages, state.current_tools):
        if event.type == "token":
            current_text += event.data
            response_placeholder.markdown(current_text + "▌")
        
        elif event.type == "tool_start":
            with tool_placeholder:
                display_tool_call(
                    event.data["name"],
                    event.data["arguments"]
                )
                
            # Execute tool through MCP
            server_name = MCPUtils.find_server_for_tool(
                event.data["name"],
                {name: conn.tools for name, conn in state.connected_servers.items()}
            )
            
            if server_name:
                try:
                    result = await session_manager.call_tool(
                        server_name,
                        event.data["name"],
                        **event.data["arguments"]
                    )
                    current_text += f"\n\nTool Result:\n```\n{result.content}\n```\n"
                    response_placeholder.markdown(current_text + "▌")
                    
                except Exception as e:
                    error_msg = f"\n\nError executing tool: {str(e)}\n"
                    current_text += error_msg
                    response_placeholder.markdown(current_text + "▌")
        
        elif event.type == "complete":
            # Finalize response
            response_placeholder.markdown(current_text)
            # Add assistant response to state
            state.messages.append({"role": "assistant", "content": current_text})
>>>>>>> bb5f1e82

def render_chat_interface():
    """Render the chat interface in the main area."""
    st.title("MCP Chat")
    
    # Initialize state and managers
    state = initialize_chat_state()
    session_manager = SessionManager()
    agent_executor = StreamingAgentExecutor(
        api_key=os.getenv("ANTHROPIC_API_KEY")
    )
    
    # Display chat history
    st.header("Chat History")
    for message in state.messages:
        with st.chat_message(message["role"]):
            st.markdown(message["content"])
    
    # Chat input
    if user_input := st.chat_input("Type your message here..."):
        asyncio.run(process_message(
            state,
            session_manager,
            agent_executor,
            user_input
        ))

def main():
    st.set_page_config(
        page_title="MCP Server Verification",
        page_icon="🔍",
        layout="wide"
    )
    
    # Create tabs for navigation
    tab1, tab2 = st.tabs(["Server Verification", "Chat"])
    
    with tab1:
        st.title("MCP Server Verification")
        # Main verification interface
        with st.container():
            # Description input
            description = st.text_area(
                "Server Description",
                placeholder="Describe your MCP server's functionality...",
                help="Provide a detailed description of what your server does"
            )
            
            # File uploader
            uploaded_files = st.file_uploader(
                "Upload Server Files",
                accept_multiple_files=True,
                type=['py', 'js', 'ts', 'tsx', 'json', 'yaml', 'yml', 'toml', 'md'],
                help="Upload all files that comprise your MCP server"
            )
            
            if uploaded_files and description and st.button("Verify Server"):
                with st.spinner("Verifying server..."):
                    with tempfile.TemporaryDirectory() as temp_dir:
                        temp_path = Path(temp_dir)
                        save_uploaded_files(uploaded_files, temp_path)
                        
                        progress_text = "Running verification..."
                        progress_bar = st.progress(0)
                        
                        result = asyncio.run(verify_server(temp_path, description))
                        
                        if result:
                            display_verification_result(result)
    
    with tab2:
        render_chat_interface()

if __name__ == "__main__":
    main()<|MERGE_RESOLUTION|>--- conflicted
+++ resolved
@@ -11,9 +11,7 @@
 
 from core.verification import VerificationGraph
 from core.models import VerificationResult
-<<<<<<< HEAD
 from core.upload_handler import UploadConfig
-=======
 from src.mcp_client.core.session import SessionManager
 from src.mcp_client.utils.graph import StreamingAgentExecutor
 from src.mcp_client.utils.mcp import ToolDefinition, MCPUtils
@@ -23,14 +21,13 @@
     for uploaded_file in uploaded_files:
         # Get relative path from file name
         file_path = temp_dir / uploaded_file.name
-        
+
         # Create parent directories if needed
         file_path.parent.mkdir(parents=True, exist_ok=True)
-        
+
         # Save file
         with file_path.open("wb") as f:
             f.write(uploaded_file.getbuffer())
->>>>>>> bb5f1e82
 
 def display_verification_result(result: VerificationResult):
     """Display verification results in a formatted way."""
@@ -101,7 +98,7 @@
     try:
         connection = await session_manager.connect_server(server_name, script_path)
         state.connected_servers[server_name] = connection
-        
+
         # Update available tools
         for tool in connection.tools:
             tool_def = ToolDefinition(
@@ -111,13 +108,13 @@
                 server_name=server_name
             )
             state.current_tools.append(MCPUtils.convert_tool_to_openai_function(tool_def))
-            
+
         st.success(f"Connected to server: {server_name}")
-        
+
         # Show available tools
         with st.expander(f"Available tools from {server_name}"):
             st.json(connection.tools)
-            
+
     except Exception as e:
         st.error(f"Failed to connect to server {server_name}: {str(e)}")
 
@@ -126,63 +123,11 @@
                          agent_executor: StreamingAgentExecutor,
                          message: str):
     """Process a user message and stream the response."""
-    
-<<<<<<< HEAD
-    # Server description
-    description = st.text_area(
-        "Server Description",
-        placeholder="Describe your MCP server's functionality...",
-        help="Provide a detailed description of what your server does"
-    )
-    
-    # ZIP file uploader
-    uploaded_file = st.file_uploader(
-        "Upload Server ZIP",
-        type=['zip'],
-        help="Upload your MCP server as a ZIP archive. The ZIP should contain all server files with preserved directory structure."
-    )
-    
-    # Guidelines for ZIP creation
-    with st.expander("ZIP File Guidelines"):
-        st.markdown("""
-        ### How to prepare your server ZIP:
-        1. Ensure all server files are in their correct directory structure
-        2. Include all necessary files (.py, .js, .ts, .json, etc.)
-        3. Do not include:
-           - Virtual environments (venv, node_modules)
-           - Compiled files (__pycache__, .pyc)
-           - System or hidden files (.DS_Store, Thumbs.db)
-        4. Maximum size: 50MB
-        """)
-    
-    if uploaded_file and description and st.button("Verify Server"):
-        with st.spinner("Verifying server..."):
-            # Save uploaded ZIP
-            with tempfile.NamedTemporaryFile(suffix='.zip', delete=False) as temp_zip:
-                temp_zip.write(uploaded_file.getbuffer())
-                zip_path = Path(temp_zip.name)
-                
-                try:
-                    # Progress indicator
-                    progress_text = "Running verification..."
-                    progress_bar = st.progress(0)
-                    
-                    # Run verification
-                    result = asyncio.run(verify_server(zip_path, description))
-                    
-                    if result:
-                        display_verification_result(result)
-                finally:
-                    # Cleanup temporary zip file
-                    try:
-                        zip_path.unlink()
-                    except:
-                        pass
-=======
+
     # Create message placeholders
     response_placeholder = st.empty()
     tool_placeholder = st.empty()
-    
+
     # Convert message to LangChain format
     lc_messages = []
     for msg in state.messages:
@@ -195,33 +140,33 @@
                 content=msg["content"],
                 name=msg["name"]
             ))
-    
+
     # Add current message
     lc_messages.append(HumanMessage(content=message))
-    
+
     # Add user message to state
     state.messages.append({"role": "user", "content": message})
-    
+
     # Stream response
     current_text = ""
     async for event in agent_executor.astream(lc_messages, state.current_tools):
         if event.type == "token":
             current_text += event.data
             response_placeholder.markdown(current_text + "▌")
-        
+
         elif event.type == "tool_start":
             with tool_placeholder:
                 display_tool_call(
                     event.data["name"],
                     event.data["arguments"]
                 )
-                
+
             # Execute tool through MCP
             server_name = MCPUtils.find_server_for_tool(
                 event.data["name"],
                 {name: conn.tools for name, conn in state.connected_servers.items()}
             )
-            
+
             if server_name:
                 try:
                     result = await session_manager.call_tool(
@@ -231,36 +176,35 @@
                     )
                     current_text += f"\n\nTool Result:\n```\n{result.content}\n```\n"
                     response_placeholder.markdown(current_text + "▌")
-                    
+
                 except Exception as e:
                     error_msg = f"\n\nError executing tool: {str(e)}\n"
                     current_text += error_msg
                     response_placeholder.markdown(current_text + "▌")
-        
+
         elif event.type == "complete":
             # Finalize response
             response_placeholder.markdown(current_text)
             # Add assistant response to state
             state.messages.append({"role": "assistant", "content": current_text})
->>>>>>> bb5f1e82
 
 def render_chat_interface():
     """Render the chat interface in the main area."""
     st.title("MCP Chat")
-    
+
     # Initialize state and managers
     state = initialize_chat_state()
     session_manager = SessionManager()
     agent_executor = StreamingAgentExecutor(
         api_key=os.getenv("ANTHROPIC_API_KEY")
     )
-    
+
     # Display chat history
     st.header("Chat History")
     for message in state.messages:
         with st.chat_message(message["role"]):
             st.markdown(message["content"])
-    
+
     # Chat input
     if user_input := st.chat_input("Type your message here..."):
         asyncio.run(process_message(
@@ -276,45 +220,70 @@
         page_icon="🔍",
         layout="wide"
     )
-    
+
     # Create tabs for navigation
     tab1, tab2 = st.tabs(["Server Verification", "Chat"])
-    
+
     with tab1:
         st.title("MCP Server Verification")
-        # Main verification interface
-        with st.container():
-            # Description input
-            description = st.text_area(
-                "Server Description",
-                placeholder="Describe your MCP server's functionality...",
-                help="Provide a detailed description of what your server does"
-            )
-            
-            # File uploader
-            uploaded_files = st.file_uploader(
-                "Upload Server Files",
-                accept_multiple_files=True,
-                type=['py', 'js', 'ts', 'tsx', 'json', 'yaml', 'yml', 'toml', 'md'],
-                help="Upload all files that comprise your MCP server"
-            )
-            
-            if uploaded_files and description and st.button("Verify Server"):
-                with st.spinner("Verifying server..."):
-                    with tempfile.TemporaryDirectory() as temp_dir:
-                        temp_path = Path(temp_dir)
-                        save_uploaded_files(uploaded_files, temp_path)
-                        
+
+        # Server description
+        description = st.text_area(
+            "Server Description",
+            placeholder="Describe your MCP server's functionality...",
+            help="Provide a detailed description of what your server does"
+        )
+
+        # ZIP file uploader
+        uploaded_file = st.file_uploader(
+            "Upload Server ZIP",
+            type=['zip'],
+            help="Upload your MCP server as a ZIP archive. The ZIP should contain all server files with preserved directory structure."
+        )
+
+        # Guidelines for ZIP creation
+        with st.expander("ZIP File Guidelines"):
+            st.markdown("""
+            ### How to prepare your server ZIP:
+            1. Ensure all server files are in their correct directory structure
+            2. Include all necessary files (.py, .js, .ts, .json, etc.)
+            3. Do not include:
+               - Virtual environments (venv, node_modules)
+               - Compiled files (__pycache__, .pyc)
+               - System or hidden files (.DS_Store, Thumbs.db)
+            4. Maximum size: 50MB
+            """)
+
+        if uploaded_file and description and st.button("Verify Server"):
+            with st.spinner("Verifying server..."):
+                # Save uploaded ZIP
+                with tempfile.NamedTemporaryFile(suffix='.zip', delete=False) as temp_zip:
+                    temp_zip.write(uploaded_file.getbuffer())
+                    zip_path = Path(temp_zip.name)
+
+                    try:
+                        # Progress indicator
                         progress_text = "Running verification..."
                         progress_bar = st.progress(0)
-                        
-                        result = asyncio.run(verify_server(temp_path, description))
-                        
+
+                        # Run verification
+                        result = asyncio.run(verify_server(zip_path, description))
+
                         if result:
                             display_verification_result(result)
-    
+                    finally:
+                        # Cleanup temporary zip file
+                        try:
+                            zip_path.unlink()
+                        except:
+                            pass
     with tab2:
         render_chat_interface()
 
 if __name__ == "__main__":
+    st.set_page_config(
+        page_title="MCP Server Verification",
+        page_icon="🔍",
+        layout="wide"
+    )
     main()